/**
 * Service for syncing Google Calendar events with MongoDB
 * Handles storing imported Google Calendar events in the database
 * and managing sync tokens for incremental updates
 */

import googleCalendarService from './googleCalendarService';

// Base URL for events API endpoints
const BASE_URL = '/api/events';

// Local storage keys for Google Calendar sync token
const GOOGLE_SYNC_TOKEN_KEY = 'kairos_google_calendar_sync_token';
const GOOGLE_LAST_SYNC_KEY = 'kairos_google_calendar_last_sync';

/**
 * Get the stored sync token for Google Calendar
 * @param {string} userId - The MongoDB user ID (used to create a user-specific key)
 * @returns {Promise<string|null>} The sync token or null if not found
 */
const getSyncToken = async (userId) => {
  try {
    const response = await fetch(`/api/users/${userId}/google-sync-token`);
    if (!response.ok) throw new Error('Failed to fetch sync token');
    const data = await response.json();
    console.log(`Retrieved sync token from DB for user ${userId}:`, data.syncToken);
    return data.syncToken || null;
  } catch (error) {
    console.error('Error retrieving Google Calendar sync token:', error);
    return null;
  }
};

/**
 * Save the sync token for Google Calendar
 * @param {string} userId - The MongoDB user ID (used to create a user-specific key)
 * @param {string} syncToken - The sync token to save
 * @returns {Promise<boolean>} True if successful, false otherwise
 */
const saveSyncToken = async (userId, syncToken) => {
  try {
    if (!syncToken) {
      console.error('Sync token is required');
      return false;
    }

    const response = await fetch('/api/events/google-sync-token', {
      method: 'POST',
      headers: { 'Content-Type': 'application/json' },
      body: JSON.stringify({ userId, syncToken }),
    });

    if (!response.ok) throw new Error('Failed to save sync token');
    console.log(`Saved Google Calendar sync token to DB for user ${userId}:`, syncToken);
    return true;
  } catch (error) {
    console.error('Error saving Google Calendar sync token:', error);
    return false;
  }
};

/**
 * Get the last sync timestamp
 * @returns {Date|null} Last sync timestamp or null if never synced
 */
const getLastSyncTimestamp = () => {
  try {
    const timestamp = localStorage.getItem(GOOGLE_LAST_SYNC_KEY);
    return timestamp ? new Date(timestamp) : null;
  } catch (error) {
    console.error('Error retrieving last sync timestamp:', error);
    return null;
  }
};

/**
 * Clear the sync token for a user
 * @param {string} userId - The MongoDB user ID (used to create a user-specific key)
 * @returns {Promise<boolean>} True if successful, false otherwise
 */
const clearSyncData = async (userId) => {
  try {
    // Clear the token with the userId as part of the key for user-specific tokens
    const key = userId ? `${GOOGLE_SYNC_TOKEN_KEY}_${userId}` : GOOGLE_SYNC_TOKEN_KEY;
    localStorage.removeItem(key);
    localStorage.removeItem(GOOGLE_LAST_SYNC_KEY);
    
    console.log(`Cleared Google Calendar sync token from localStorage for user ${userId}`);
    return true;
  } catch (error) {
    console.error('Error clearing Google Calendar sync data:', error);
    return false;
  }
};

/**
 * Get the stored sync token for Google Calendar
 * @param {string} userId - The MongoDB user ID (used to create a user-specific key)
 * @returns {Promise<string|null>} The sync token or null if not found
 */
const getSyncToken = async (userId) => {
  try {
    const response = await fetch(`/api/users/${userId}/google-sync-token`);
    if (!response.ok) throw new Error('Failed to fetch sync token');
    const data = await response.json();
    console.log(`Retrieved sync token from DB for user ${userId}:`, data.syncToken);
    return data.syncToken || null;
  } catch (error) {
    console.error('Error retrieving Google Calendar sync token:', error);
    return null;
  }
};

/**
 * Save the sync token for Google Calendar
 * @param {string} userId - The MongoDB user ID (used to create a user-specific key)
 * @param {string} syncToken - The sync token to save
 * @returns {Promise<boolean>} True if successful, false otherwise
 */
const saveSyncToken = async (userId, syncToken) => {
  try {
    if (!syncToken) {
      console.error('Sync token is required');
      return false;
    }

    const response = await fetch('/api/events/google-sync-token', {
      method: 'POST',
      headers: { 'Content-Type': 'application/json' },
      body: JSON.stringify({ userId, syncToken }),
    });

    if (!response.ok) throw new Error('Failed to save sync token');
    console.log(`Saved Google Calendar sync token to DB for user ${userId}:`, syncToken);
    return true;
  } catch (error) {
    console.error('Error saving Google Calendar sync token:', error);
    return false;
  }
};


/**
 * Clear the sync token for a user
 * @param {string} userId - The MongoDB user ID (used to create a user-specific key)
 * @returns {Promise<boolean>} True if successful, false otherwise
 */
const clearSyncData = async (userId) => {
  try {
    if (!userId) throw new Error('User ID is required to clear sync token');
    // Call backend API to clear the sync token in the user table
    const response = await fetch(`/api/users/${userId}/google-sync-token`, {
      method: 'PUT',
      headers: { 'Content-Type': 'application/json' },
      body: JSON.stringify({ syncToken: '' }),
    });
    if (!response.ok) throw new Error('Failed to clear sync token in database');
    console.log(`Cleared Google Calendar sync token in database for user ${userId}`);
    return true;
  } catch (error) {
    console.error('Error clearing Google Calendar sync data:', error);
    return false;
  }
};

/**
 * Imports events from Google Calendar and stores them in MongoDB
 * @param {Array} events - Array of Google Calendar events
 * @param {string} userId - ID of the current user
 * @returns {Promise<Object>} Results of the import operation
 */
const storeGoogleEventsInDb = async (events, userId) => {
  try {
    if (!events || !Array.isArray(events) || events.length === 0) {
      console.log('No events to import');
      return { 
        imported: 0, 
        updated: 0,
        deleted: 0,
        skipped: 0, 
        errors: [] 
      };
    }

    if (!userId) {
      throw new Error('User ID is required to import events');
    }

    console.log(`Attempting to store ${events.length} Google Calendar events in database`);
    
    // Make the API request using the relative URL (works with proxy setup)
    const response = await fetch(`${BASE_URL}/google-import`, {
      method: 'POST',
      headers: {
        'Content-Type': 'application/json',
      },
      body: JSON.stringify({
        events,
        userId
      }),
    });

    if (!response.ok) {
      const errorData = await response.json();
      throw new Error(errorData.message || 'Failed to store events in database');
    }

    const result = await response.json();
    console.log('Google Calendar events stored in database:', result);
    
    // Dispatch an event to notify the Calendar component to refresh
    // This is done asynchronously to avoid blocking the UI
    setTimeout(() => {
      console.log('Dispatching calendar update event...');
      window.dispatchEvent(new Event('calendarEventsUpdated'));
    }, 500);
    
    return result.results;
  } catch (error) {
    console.error('Error storing Google Calendar events in database:', error);
    throw error;
  }
};

/**
 * Imports events from Google Calendar and stores them in MongoDB in one operation
 * @param {string} userId - ID of the current user
 * @param {boolean} forceFullSync - Whether to force a full sync instead of using the sync token
 * @returns {Promise<Object>} Results of the import operation
 */
const syncGoogleCalendarWithDb = async (userId, forceFullSync = false) => {
  try {
    if (!userId) {
      throw new Error('User ID is required to sync events');
    }

    if (!googleCalendarService.isSignedIn()) {
      throw new Error('User is not signed in to Google Calendar');
    }

    // Calculate date range (±2 years from current date)
    const startDate = new Date();
<<<<<<< HEAD
    startDate.setMonth(startDate.getMonth() - 6);
    
    const endDate = new Date();
    endDate.setMonth(endDate.getMonth() + 6);
=======
    startDate.setFullYear(startDate.getFullYear() - 1);
    
    const endDate = new Date();
    endDate.setFullYear(endDate.getFullYear() + 1);
>>>>>>> f5bed116

    // Get the sync token if we're not forcing a full sync
    const syncToken = await getSyncToken(userId);

    console.log(syncToken ? 'Using sync token for incremental sync' : 'Performing full sync');
    console.log('Sync token from database:', syncToken);
    
    // Import events from Google Calendar with sync token if available
    const { events, nextSyncToken } = await googleCalendarService.importEvents(
      startDate, 
      endDate, 
      syncToken
    );
    
    console.log(`Imported ${events.length} events from Google Calendar`);
    
    // Store events in MongoDB
    const results = await storeGoogleEventsInDb(events, userId);
    
    // Save the next sync token for future syncs
    if (nextSyncToken) {
      await saveSyncToken(userId, nextSyncToken);
      console.log('Saved new sync token to database for future incremental syncs');
    }
    
    return {
      events,
      databaseResults: results,
      nextSyncToken
    };
  } catch (error) {
    // If we get a 410 Gone error, the sync token is invalid
    // Clear it and try again with a full sync
    if (error.message && error.message.includes('410')) {
      console.warn('Sync token expired, clearing and retrying with full sync');
      await clearSyncData(userId);
      
      // Only retry once to prevent infinite loops
      if (!forceFullSync) {
        return syncGoogleCalendarWithDb(userId, true);
      }
    }
    
    console.error('Error syncing Google Calendar with database:', error);
    throw error;
  }
};

/**
 * Force a full sync with Google Calendar
 * @param {string} userId - ID of the current user
 * @returns {Promise<Object>} Promise that resolves with the result of the sync
 */
const forceSyncGoogleCalendar = async (userId) => {
  return syncGoogleCalendarWithDb(userId, true);
};

/**
 * Delete all Google Calendar events for a user
 * @param {string} userId - ID of the current user
 * @returns {Promise<Object>} Promise that resolves with the number of deleted events
 */
const deleteAllGoogleEvents = async (userId) => {
  try {
    if (!userId) {
      console.error('User ID is required to delete Google Calendar events');
      throw new Error('User ID is required');
    }
    
    console.log(`Deleting all Google Calendar events for user ${userId}`);
    
    // Delete all events with type 'google' for this user
    const response = await fetch(`${BASE_URL}/google-delete-all/${userId}`, {
      method: 'DELETE',
    });
    
    if (!response.ok) {
      const errorText = await response.text();
      console.error(`Error response (${response.status}):`, errorText);
      throw new Error(`Failed to delete Google Calendar events: ${errorText}`);
    }
    
    const result = await response.json();
    console.log(`Deleted ${result.deletedCount} Google Calendar events`);
    
    // Clear the sync token as well
    await clearSyncData(userId);
    
    return result;
  } catch (error) {
    console.error('Error deleting Google Calendar events:', error);
    throw error;
  }
};

// Create a named export object
const googleCalendarDbService = {
  syncGoogleCalendarWithDb,
  forceSyncGoogleCalendar,
  storeGoogleEventsInDb,
  getSyncToken,
  saveSyncToken,
<<<<<<< HEAD
=======
  getLastSyncTimestamp,
>>>>>>> f5bed116
  clearSyncData,
  deleteAllGoogleEvents
};

export default googleCalendarDbService;<|MERGE_RESOLUTION|>--- conflicted
+++ resolved
@@ -12,86 +12,6 @@
 // Local storage keys for Google Calendar sync token
 const GOOGLE_SYNC_TOKEN_KEY = 'kairos_google_calendar_sync_token';
 const GOOGLE_LAST_SYNC_KEY = 'kairos_google_calendar_last_sync';
-
-/**
- * Get the stored sync token for Google Calendar
- * @param {string} userId - The MongoDB user ID (used to create a user-specific key)
- * @returns {Promise<string|null>} The sync token or null if not found
- */
-const getSyncToken = async (userId) => {
-  try {
-    const response = await fetch(`/api/users/${userId}/google-sync-token`);
-    if (!response.ok) throw new Error('Failed to fetch sync token');
-    const data = await response.json();
-    console.log(`Retrieved sync token from DB for user ${userId}:`, data.syncToken);
-    return data.syncToken || null;
-  } catch (error) {
-    console.error('Error retrieving Google Calendar sync token:', error);
-    return null;
-  }
-};
-
-/**
- * Save the sync token for Google Calendar
- * @param {string} userId - The MongoDB user ID (used to create a user-specific key)
- * @param {string} syncToken - The sync token to save
- * @returns {Promise<boolean>} True if successful, false otherwise
- */
-const saveSyncToken = async (userId, syncToken) => {
-  try {
-    if (!syncToken) {
-      console.error('Sync token is required');
-      return false;
-    }
-
-    const response = await fetch('/api/events/google-sync-token', {
-      method: 'POST',
-      headers: { 'Content-Type': 'application/json' },
-      body: JSON.stringify({ userId, syncToken }),
-    });
-
-    if (!response.ok) throw new Error('Failed to save sync token');
-    console.log(`Saved Google Calendar sync token to DB for user ${userId}:`, syncToken);
-    return true;
-  } catch (error) {
-    console.error('Error saving Google Calendar sync token:', error);
-    return false;
-  }
-};
-
-/**
- * Get the last sync timestamp
- * @returns {Date|null} Last sync timestamp or null if never synced
- */
-const getLastSyncTimestamp = () => {
-  try {
-    const timestamp = localStorage.getItem(GOOGLE_LAST_SYNC_KEY);
-    return timestamp ? new Date(timestamp) : null;
-  } catch (error) {
-    console.error('Error retrieving last sync timestamp:', error);
-    return null;
-  }
-};
-
-/**
- * Clear the sync token for a user
- * @param {string} userId - The MongoDB user ID (used to create a user-specific key)
- * @returns {Promise<boolean>} True if successful, false otherwise
- */
-const clearSyncData = async (userId) => {
-  try {
-    // Clear the token with the userId as part of the key for user-specific tokens
-    const key = userId ? `${GOOGLE_SYNC_TOKEN_KEY}_${userId}` : GOOGLE_SYNC_TOKEN_KEY;
-    localStorage.removeItem(key);
-    localStorage.removeItem(GOOGLE_LAST_SYNC_KEY);
-    
-    console.log(`Cleared Google Calendar sync token from localStorage for user ${userId}`);
-    return true;
-  } catch (error) {
-    console.error('Error clearing Google Calendar sync data:', error);
-    return false;
-  }
-};
 
 /**
  * Get the stored sync token for Google Calendar
@@ -240,17 +160,10 @@
 
     // Calculate date range (±2 years from current date)
     const startDate = new Date();
-<<<<<<< HEAD
     startDate.setMonth(startDate.getMonth() - 6);
     
     const endDate = new Date();
     endDate.setMonth(endDate.getMonth() + 6);
-=======
-    startDate.setFullYear(startDate.getFullYear() - 1);
-    
-    const endDate = new Date();
-    endDate.setFullYear(endDate.getFullYear() + 1);
->>>>>>> f5bed116
 
     // Get the sync token if we're not forcing a full sync
     const syncToken = await getSyncToken(userId);
@@ -353,10 +266,6 @@
   storeGoogleEventsInDb,
   getSyncToken,
   saveSyncToken,
-<<<<<<< HEAD
-=======
-  getLastSyncTimestamp,
->>>>>>> f5bed116
   clearSyncData,
   deleteAllGoogleEvents
 };
