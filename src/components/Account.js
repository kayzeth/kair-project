import React, { useState, useEffect } from 'react';
import { FontAwesomeIcon } from '@fortawesome/react-fontawesome';
import { faGoogle } from '@fortawesome/free-brands-svg-icons';
import { faSync, faCheck, faTimes, faCalendarAlt, faGraduationCap } from '@fortawesome/free-solid-svg-icons';
import googleCalendarService from '../services/googleCalendarService';
import googleCalendarLocalStorageService from '../services/googleCalendarLocalStorageService';
import canvasService from '../services/canvasService';
import { isConfigured } from '../config/googleCalendarConfig';
import { isConfigured as isCanvasConfigured } from '../config/canvasConfig';
import ApiKeyInput from './ApiKeyInput';

const Account = () => {
  const [isSignedIn, setIsSignedIn] = useState(false);
  const [user, setUser] = useState(null);
  const [syncStatus, setSyncStatus] = useState({ status: 'idle', message: '' });
  const [apiConfigured] = useState(isConfigured());
  const [canvasStatus, setCanvasStatus] = useState({ status: 'idle', message: '' });
  const [canvasSyncStatus, setCanvasSyncStatus] = useState({ status: 'idle', message: '' });
  const [canvasFormData, setCanvasFormData] = useState({ token: '', domain: '' });
  const [isCanvasConnected, setIsCanvasConnected] = useState(isCanvasConfigured());

  useEffect(() => {
    const initializeGoogleCalendar = async () => {
      // Check if API credentials are configured
      if (!apiConfigured) {
        setSyncStatus({
          status: 'error',
          message: 'Google Calendar API credentials are not configured. Please add your API credentials to continue.'
        });
        return;
      }
      
      setSyncStatus({ status: 'loading', message: 'Initializing Google Calendar...' });
      
      try {
        await googleCalendarService.initialize();
        
        // Set initial sign-in state
        const initialSignInState = googleCalendarService.isSignedIn();
        setIsSignedIn(initialSignInState);
        
        if (initialSignInState) {
          setUser(googleCalendarService.getCurrentUser());
          setSyncStatus({ status: 'success', message: 'Successfully connected to Google Calendar' });
          setTimeout(() => setSyncStatus({ status: 'idle', message: '' }), 3000);
        } else {
          setSyncStatus({ status: 'idle', message: '' });
        }
        
        // Add listener for sign-in state changes
        googleCalendarService.addSignInListener((isSignedIn) => {
          setIsSignedIn(isSignedIn);
          if (isSignedIn) {
            setUser(googleCalendarService.getCurrentUser());
            setSyncStatus({ status: 'success', message: 'Successfully signed in to Google Calendar' });
            setTimeout(() => setSyncStatus({ status: 'idle', message: '' }), 3000);
          } else {
            setUser(null);
            setSyncStatus({ status: 'idle', message: '' });
          }
        });
      } catch (error) {
        console.error('Error initializing Google Calendar service:', error);
        setSyncStatus({
          status: 'error',
          message: error.message || 'Failed to initialize Google Calendar API'
        });
      }
    };

    initializeGoogleCalendar();
  }, [apiConfigured]);

  // Handle sign-in button click
  const handleSignIn = async () => {
    try {
      setSyncStatus({ status: 'loading', message: 'Signing in...' });
      await googleCalendarService.signIn();
      // The sign-in process is handled by the callback in the Google Identity Services
      // The status will be updated by the sign-in listener in useEffect
    } catch (error) {
      console.error('Error signing in:', error);
      setSyncStatus({
        status: 'error',
        message: 'Failed to sign in with Google. Please try again.'
      });
    }
  };

  // Handle sign-out button click
  const handleSignOut = async () => {
    try {
      setSyncStatus({ status: 'loading', message: 'Signing out...' });
      await googleCalendarService.signOut();
      setSyncStatus({ status: 'idle', message: '' });
    } catch (error) {
      console.error('Error signing out:', error);
      setSyncStatus({
        status: 'error',
        message: 'Failed to sign out from Google. Please try again.'
      });
    }
  };

  // Sync with Google Calendar (both import and export)
  const syncWithGoogleCalendar = async () => {
    if (!isSignedIn) {
      handleSignIn();
      return;
    }

    setSyncStatus({ status: 'loading', message: 'Syncing with Google Calendar...' });

    try {
      // Force sync with Google Calendar and store in local storage
      const events = await googleCalendarLocalStorageService.forceSyncGoogleCalendar();
      console.log(`Synced ${events.length} events from Google Calendar to local storage`);
      
<<<<<<< HEAD
      // Success message - use a consistent message for tests
      setSyncStatus({
        status: 'success',
        message: 'Successfully synced with Google Calendar'
=======
      // Success message
      setSyncStatus({
        status: 'success',
        message: `Successfully synced ${events.length} events from Google Calendar`
>>>>>>> cf37d6d1
      });
      
      // Dispatch an event to notify the Calendar component to refresh
      setTimeout(() => {
        console.log('Dispatching calendar update event...');
        window.dispatchEvent(new Event('calendarEventsUpdated'));
      }, 500);
      
      // Set a longer timeout to ensure user sees the message before it disappears
      setTimeout(() => {
        setSyncStatus({ status: 'idle', message: '' });
      }, 5000);
      
    } catch (error) {
      console.error('Error syncing with Google Calendar:', error);
      setSyncStatus({
        status: 'error',
        message: `Failed to sync with Google Calendar: ${error.message}`
      });
    }
  };

  const handleCanvasSubmit = async (e) => {
    e.preventDefault();
    setCanvasStatus({ status: 'loading', message: 'Connecting to Canvas...' });
    try {
      // Pass the raw token and domain to canvasService
      await canvasService.setCredentials(canvasFormData.token, canvasFormData.domain);
      await canvasService.testConnection();
      setIsCanvasConnected(true);
      setCanvasStatus({ 
        status: 'success', 
        message: 'Successfully connected to Canvas!' 
      });
      setTimeout(() => setCanvasStatus({ status: 'idle', message: '' }), 3000);
    } catch (error) {
      console.error('Canvas connection error:', error);
      setCanvasStatus({
        status: 'error',
        message: 'Failed to connect to Canvas. Please check your credentials.'
      });
      setTimeout(() => setCanvasStatus({ status: 'idle', message: '' }), 3000);
    }
  };

  const handleCanvasSync = async () => {
    setCanvasSyncStatus({ status: 'loading', message: 'Syncing Canvas assignments...' });
    try {
      const eventCount = await canvasService.syncWithCalendar();
      
      // Force a refresh of the calendar events by triggering a window event
      window.dispatchEvent(new Event('calendarEventsUpdated'));
      
      setCanvasSyncStatus({ 
        status: 'success', 
        message: `Successfully imported ${eventCount} Canvas assignments!` 
      });
      setTimeout(() => setCanvasSyncStatus({ status: 'idle', message: '' }), 3000);
    } catch (error) {
      console.error('Canvas sync error:', error);
      setCanvasSyncStatus({
        status: 'error',
        message: 'Failed to sync Canvas assignments. Please try again.'
      });
      setTimeout(() => setCanvasSyncStatus({ status: 'idle', message: '' }), 3000);
    }
  };

  return (
    <div className="account-container">
      <h1 className="account-title" data-testid="account-title">Account Settings</h1>

      {/* API Key Input section */}
      <ApiKeyInput onApiKeySubmit={(apiKey) => {
        // If apiKey is null, it means it was cleared
        if (apiKey === null) {
          setSyncStatus({
            status: 'info',
            message: 'API key has been cleared'
          });
        } else {
          setSyncStatus({
            status: 'success',
            message: 'API key updated successfully'
          });
        }
        
        // Reset status message after a delay
        setTimeout(() => {
          setSyncStatus({ status: 'idle', message: '' });
        }, 3000);
      }} />
      
      {!apiConfigured && (
        <div className="api-credentials-warning">
          <h2 data-testid="api-credentials-warning">Google Calendar API Credentials Required</h2>
          <p>To use Google Calendar integration, you need to configure your API credentials:</p>
          <ol>
            <li>Go to <a href="https://console.cloud.google.com/" target="_blank" rel="noopener noreferrer">Google Cloud Console</a></li>
            <li>Create a new project</li>
            <li>Enable the Google Calendar API</li>
            <li>Create OAuth 2.0 credentials (Web application type)</li>
            <li>Add authorized JavaScript origins for your domain (e.g., http://localhost:3000 for development)</li>
            <li>Add authorized redirect URIs (e.g., http://localhost:3000 for development)</li>
            <li>Copy the API key and Client ID</li>
            <li>Add them to your project in one of these ways:
              <ul>
                <li>Create a <code>.env</code> file in your project root with:
                  <pre>REACT_APP_GOOGLE_API_KEY=your_api_key_here
REACT_APP_GOOGLE_CLIENT_ID=your_client_id_here</pre>
                </li>
                <li>Or update the values directly in <code>src/config/googleCalendarConfig.js</code></li>
              </ul>
            </li>
            <li>Restart your development server</li>
          </ol>
        </div>
      )}
      
      <div className="account-section">
        <h2 className="section-title">User Profile</h2>
        
        <div className="profile-section">
          <div className="profile-info">
            <div className="profile-avatar">
              {user?.imageUrl ? (
                <img src={user.imageUrl} alt="Profile" className="profile-image" />
              ) : (
                <div className="profile-placeholder">
                  <FontAwesomeIcon icon={faCalendarAlt} size="2x" />
                </div>
              )}
            </div>
            <div className="profile-details">
              <h3 data-testid="user-name">{user?.name || 'Kairos User'}</h3>
              <p data-testid="user-email">{user?.email || 'Sign in to sync your calendar'}</p>
            </div>
          </div>
        </div>
      </div>
      
      <div className="account-section">
        <h2 className="section-title">Google Calendar Integration</h2>
        
        <div className="google-auth-section">
          {!isSignedIn ? (
            <div className="auth-card">
              <div className="auth-card-content">
                <FontAwesomeIcon icon={faGoogle} size="3x" className="google-icon" />
                <h3>Connect with Google Calendar</h3>
                <p>Link your Google Calendar to import and export events</p>
                <button 
                  className="button button-primary google-button"
                  onClick={handleSignIn}
                  data-testid="google-sign-in-button"
                >
                  <FontAwesomeIcon icon={faGoogle} /> Sign in with Google
                </button>
              </div>
            </div>
          ) : (
            <div className="auth-card">
              <div className="auth-card-content">
                <div className="user-profile">
                  {user?.imageUrl && (
                    <img 
                      src={user.imageUrl} 
                      alt={user.name} 
                      className="profile-image" 
                    />
                  )}
                  <div className="user-info">
                    <h3 data-testid="auth-user-name">{user?.name}</h3>
                    <p data-testid="auth-user-email">{user?.email}</p>
                  </div>
                </div>
                
                <div className="connected-status">
                  <FontAwesomeIcon icon={faCheck} className="status-icon success" />
                  <span data-testid="google-connected-status">Connected to Google Calendar</span>
                </div>
                
                <div className="google-actions">
                  <button 
                    className="button button-primary"
                    onClick={syncWithGoogleCalendar}
                    data-testid="sync-button"
                  >
                    <FontAwesomeIcon icon={faSync} /> Sync Calendar
                  </button>
                </div>
                
                <button 
                  className="button button-text"
                  onClick={handleSignOut}
                  data-testid="google-disconnect-button"
                >
                  Disconnect Google Account
                </button>
              </div>
            </div>
          )}
        </div>
        
        {/* Always render the sync status container for testing purposes, but hide it with CSS when idle */}
        <div className={`sync-status ${syncStatus.status}`} style={{ display: syncStatus.status === 'idle' ? 'none' : 'flex' }}>
          <FontAwesomeIcon 
            icon={
              syncStatus.status === 'loading' ? faSync :
              syncStatus.status === 'success' ? faCheck : faTimes
            } 
            className={`status-icon ${syncStatus.status === 'loading' ? 'fa-spin' : ''}`}
          />
          <span data-testid="sync-message">{syncStatus.message}</span>
        </div>
        
        <div className="integration-note">
          <p>
            <strong>Note:</strong> To use Google Calendar integration, you need to:
          </p>
          <ol>
            <li>Sign in with your Google account.</li>
            <li>Allow Kairos to access your Google Calendar.</li>
            <li>Kairos will import your Google Calendar events.</li>
            <li>Kairos will export your Google Calendar events.</li>
          </ol>
          <p>After the initial sync, a sync button will be available for you to manually sync your Google Calendar events.</p>
        </div>
      </div>
      
      <div className="account-section">
        <h2 className="section-title">Canvas Integration</h2>
        
        <div className="integration-container">
          <div className="auth-section">
            {!isCanvasConnected ? (
              <div className="auth-card">
                <div className="auth-card-content">
                  <FontAwesomeIcon icon={faGraduationCap} size="3x" className="canvas-icon" />
                  <h3 data-testid="canvas-connect-title">Connect with Canvas</h3>
                  <p>Link your Canvas account to import assignments and deadlines</p>
                  <form onSubmit={handleCanvasSubmit} className="canvas-form">
                    <div className="form-group">
                      <label htmlFor="canvasToken" data-testid="canvas-token-label">Canvas API Token</label>
                      <input
                        type="password"
                        id="canvasToken"
                        data-testid="account-canvas-token-input"
                        value={canvasFormData.token}
                        onChange={(e) => setCanvasFormData(prev => ({ ...prev, token: e.target.value }))}
                        placeholder="Enter your Canvas token"
                        required
                      />
                    </div>
                    <div className="form-group">
                      <label htmlFor="canvasDomain" data-testid="canvas-domain-label">Canvas Domain</label>
                      <input
                        type="text"
                        id="canvasDomain"
                        data-testid="account-canvas-domain-input"
                        value={canvasFormData.domain}
                        onChange={(e) => setCanvasFormData(prev => ({ ...prev, domain: e.target.value }))}
                        placeholder="Enter your school name (e.g., harvard)"
                        required
                      />
                      <small className="form-help">
                        We'll automatically format it as canvas.*.edu
                      </small>
                    </div>
                    <button 
                      type="submit" 
                      className="button button-primary canvas-button"
                      data-testid="account-connect-canvas-button"
                      disabled={canvasStatus.status === 'loading'}
                    >
                      <FontAwesomeIcon icon={faGraduationCap} />
                      {canvasStatus.status === 'loading' ? 'Connecting...' : 'Connect Canvas'}
                    </button>
                  </form>
                </div>
              </div>
            ) : (
              <div className="auth-card">
                <div className="auth-card-content">
                  <div className="canvas-profile">
                    <div className="canvas-icon-container">
                      <FontAwesomeIcon icon={faGraduationCap} size="3x" className="canvas-icon" />
                    </div>
                    <div className="canvas-info">
                      <h3>Canvas Connected</h3>
                      <p>Your Canvas account is linked and ready to sync</p>
                    </div>
                  </div>
                  
                  <div className="connected-status">
                    <FontAwesomeIcon icon={faCheck} className="status-icon success" />
                    <span>Connected to Canvas LMS</span>
                  </div>
                  
                  <div className="canvas-actions">
                    <button 
                      className="button button-primary"
                      data-testid="account-sync-canvas-button"
                      onClick={handleCanvasSync}
                      disabled={canvasSyncStatus.status === 'loading'}
                    >
                      <FontAwesomeIcon icon={faSync} className={canvasSyncStatus.status === 'loading' ? 'fa-spin' : ''} />
                      {canvasSyncStatus.status === 'loading' ? 'Syncing...' : 'Sync Assignments'}
                    </button>
                  </div>
                  
                  <button 
                    className="button button-text"
                    data-testid="account-disconnect-canvas-button"
                    onClick={() => {
                      canvasService.clearCredentials();
                      setIsCanvasConnected(false);
                    }}
                  >
                    Disconnect Canvas Account
                  </button>
                </div>
              </div>
            )}
            
            {(canvasStatus.status !== 'idle' || canvasSyncStatus.status !== 'idle') && (
              <div className={`sync-status ${canvasStatus.status !== 'idle' ? canvasStatus.status : canvasSyncStatus.status}`}>
                <FontAwesomeIcon 
                  icon={
                    (canvasStatus.status === 'loading' || canvasSyncStatus.status === 'loading') ? faSync :
                    (canvasStatus.status === 'success' || canvasSyncStatus.status === 'success') ? faCheck : faTimes
                  } 
                  className={`status-icon ${(canvasStatus.status === 'loading' || canvasSyncStatus.status === 'loading') ? 'fa-spin' : ''}`}
                />
                <span data-testid="canvas-error-message">{canvasStatus.message || canvasSyncStatus.message}</span>
              </div>
            )}
          </div>

          <div className="integration-note">
            <p>
              <strong>Note:</strong> To use Canvas integration, you need to:
            </p>
            <ol>
              <li>Go to Canvas {'>'} Settings {'>'} Developer {'>'} Approved Integrations {'>'} New Access Token</li>
              <li>Enter "Kairos" for "Purpose" and leave the expiration fields blank. Click "Generate Token".</li>
              <li>Copy the generated token and paste it into the "Canvas Access Token" field in your Kairos account.</li>
              <li>Enter your school name (e.g., harvard).</li>
              <li>Use the sync button to import your Canvas assignments.</li>
            </ol>
            <p>After the initial sync, a sync button will be available for you to manually sync your Canvas assignments, announcements, quizzes, and events. Kairos can automate creating these events for you.</p>
          </div>
        </div>
      </div>
    </div>
  );
};

export default Account;<|MERGE_RESOLUTION|>--- conflicted
+++ resolved
@@ -116,17 +116,10 @@
       const events = await googleCalendarLocalStorageService.forceSyncGoogleCalendar();
       console.log(`Synced ${events.length} events from Google Calendar to local storage`);
       
-<<<<<<< HEAD
-      // Success message - use a consistent message for tests
-      setSyncStatus({
-        status: 'success',
-        message: 'Successfully synced with Google Calendar'
-=======
       // Success message
       setSyncStatus({
         status: 'success',
         message: `Successfully synced ${events.length} events from Google Calendar`
->>>>>>> cf37d6d1
       });
       
       // Dispatch an event to notify the Calendar component to refresh
