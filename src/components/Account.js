import React, { useState, useEffect } from 'react';
import { FontAwesomeIcon } from '@fortawesome/react-fontawesome';
import { faGoogle } from '@fortawesome/free-brands-svg-icons';
import { faSync, faCheck, faTimes, faCalendarAlt, faGraduationCap } from '@fortawesome/free-solid-svg-icons';
import { useAuth } from '../context/AuthContext';
import googleCalendarService from '../services/googleCalendarService';
import googleCalendarDbService from '../services/googleCalendarDbService';
import canvasService from '../services/canvasService';
import { isConfigured } from '../config/googleCalendarConfig';
import ApiKeyInput from './ApiKeyInput';

const Account = () => {
  const { user: authUser, isLoggedIn } = useAuth();
  const [isSignedIn, setIsSignedIn] = useState(false);
  const [user, setUser] = useState(null);
  const [syncStatus, setSyncStatus] = useState({ status: 'idle', message: '' });
  const [apiConfigured] = useState(isConfigured());
  const [canvasStatus, setCanvasStatus] = useState({ status: 'idle', message: '' });
  const [canvasSyncStatus, setCanvasSyncStatus] = useState({ status: 'idle', message: '' });
  const [canvasFormData, setCanvasFormData] = useState({ token: '', domain: '' });
  const [isCanvasConnected, setIsCanvasConnected] = useState(false);

  // Debug logging
  useEffect(() => {
    console.log('Auth state:', { isLoggedIn, authUser });
  }, [isLoggedIn, authUser]);

  // Check Canvas connection status on component mount and when authUser changes
  useEffect(() => {
    const checkCanvasConnection = async () => {
      if (!isLoggedIn || !authUser?.id) return;
      
      try {
        const response = await fetch(`${process.env.NODE_ENV === 'production' ? '/api' : 'http://localhost:3001/api'}/lmsintegration`);
        if (!response.ok) {
          throw new Error('Failed to fetch LMS integrations');
        }
        
        const integrations = await response.json();
        const hasCanvasIntegration = integrations.some(
          integration => integration.user_id === authUser.id && integration.lms_type === 'CANVAS'
        );
        
        setIsCanvasConnected(hasCanvasIntegration);
      } catch (error) {
        console.error('Failed to check Canvas connection:', error);
        setIsCanvasConnected(false);
      }
    };

    checkCanvasConnection();
  }, [isLoggedIn, authUser?.id]);

  useEffect(() => {
    const initializeGoogleCalendar = async () => {
      // Check if API credentials are configured
      if (!apiConfigured) {
        setSyncStatus({
          status: 'error',
          message: 'Google Calendar API credentials are not configured. Please add your API credentials to continue.'
        });
        return;
      }
      
      setSyncStatus({ status: 'loading', message: 'Initializing Google Calendar...' });
      
      try {
        await googleCalendarService.initialize();
        
        // Set initial sign-in state
        const initialSignInState = googleCalendarService.isSignedIn();
        setIsSignedIn(initialSignInState);
        
        if (initialSignInState) {
          const googleUser = googleCalendarService.getCurrentUser();
          setUser(googleUser);
          setSyncStatus({ status: 'success', message: 'Successfully connected to Google Calendar' });
          setTimeout(() => setSyncStatus({ status: 'idle', message: '' }), 3000);
        } else {
          setSyncStatus({ status: 'idle', message: '' });
        }
        
        // Add listener for sign-in state changes
        googleCalendarService.addSignInListener((isSignedIn) => {
          setIsSignedIn(isSignedIn);
          if (isSignedIn) {
<<<<<<< HEAD
            const signedInUser = googleCalendarService.getCurrentUser();
            setUser(signedInUser);

            // Kairos: After Google sign-in, check DB for sync token and sync accordingly
            const storedUser = localStorage.getItem('userData');
            let userId;
            if (storedUser) {
              const userData = JSON.parse(storedUser);
              userId = userData.id;
            }
            if (userId) {
              // Fetch sync token from DB
              fetch(`/api/users/${userId}/google-sync-token`)
                .then(res => res.json())
                .then(async data => {
                  if (data && data.syncToken) {
                    setSyncStatus({ status: 'loading', message: 'Syncing with Google Calendar...' });
                    await googleCalendarDbService.syncGoogleCalendarWithDb(userId, false);
                    setSyncStatus({ status: 'success', message: 'Google Calendar is up to date.' });
                    window.dispatchEvent(new Event('calendarDataUpdated'));
                    setTimeout(() => setSyncStatus({ status: 'idle', message: '' }), 3000);
                  } else {
                    setSyncStatus({ status: 'info', message: 'First Google Calendar sync may take a while. Please wait...' });
                    await googleCalendarDbService.syncGoogleCalendarWithDb(userId, true);
                    setSyncStatus({ status: 'success', message: 'Google Calendar sync complete.' });
                    window.dispatchEvent(new Event('calendarDataUpdated'));
                    setTimeout(() => setSyncStatus({ status: 'idle', message: '' }), 3000);
                  }
                })
                .catch(err => {
                  setSyncStatus({ status: 'error', message: 'Could not check sync token: ' + err.message });
                  setTimeout(() => setSyncStatus({ status: 'idle', message: '' }), 4000);
                });
            }
=======
            const googleUser = googleCalendarService.getCurrentUser();
            setUser(googleUser);
>>>>>>> 3ab0dc3c
            setSyncStatus({ status: 'success', message: 'Successfully signed in to Google Calendar' });
            setTimeout(() => setSyncStatus({ status: 'idle', message: '' }), 3000);
          } else {
            setUser(null);
            setSyncStatus({ status: 'idle', message: '' });
          }
        });
      } catch (error) {
        console.error('Error initializing Google Calendar service:', error);
        setSyncStatus({
          status: 'error',
          message: error.message || 'Failed to initialize Google Calendar API'
        });
      }
    };

    initializeGoogleCalendar();
  }, [apiConfigured]);

  // Handle sign-in button click
  const handleSignIn = async () => {
    try {
      setSyncStatus({ status: 'loading', message: 'Signing in...' });
      await googleCalendarService.signIn();
      // The sign-in process is handled by the callback in the Google Identity Services
      // The status will be updated by the sign-in listener in useEffect
    } catch (error) {
      console.error('Error signing in:', error);
      setSyncStatus({
        status: 'error',
        message: 'Failed to sign in with Google. Please try again.'
      });
    }
  };

  // Handle sign-out button click
  const handleSignOut = async () => {
    try {
      setSyncStatus({ status: 'loading', message: 'Signing out...' });
      await googleCalendarService.signOut();
      setSyncStatus({ status: 'idle', message: '' });
    } catch (error) {
      console.error('Error signing out:', error);
      setSyncStatus({
        status: 'error',
        message: 'Failed to sign out from Google. Please try again.'
      });
    }
  };

  // Delete all Google Calendar events for the current user
  // const deleteGoogleEvents = async () => {
  //   if (!isSignedIn) {
  //     handleSignIn();
  //     return;
  //   }
    
  //   // Confirm deletion with the user
  //   if (!window.confirm('Are you sure you want to delete all Google Calendar events? This action cannot be undone.')) {
  //     return;
  //   }
    
  //   setSyncStatus({ status: 'loading', message: 'Deleting Google Calendar events...' });
    
  //   try {
  //     // Get the current user ID from localStorage
  //     const storedUser = localStorage.getItem('userData');
  //     let userId;
      
  //     if (storedUser) {
  //       const userData = JSON.parse(storedUser);
  //       userId = userData.id;
  //       console.log('Deleting Google Calendar events for user ID:', userId);
  //     }
      
  //     if (!userId) {
  //       console.error('No MongoDB user ID found in localStorage');
  //       throw new Error('MongoDB user ID is required to delete Google Calendar events');
  //     }
      
  //     // Delete all Google Calendar events for this user
  //     const result = await googleCalendarDbService.deleteAllGoogleEvents(userId);
  //     console.log(`Deleted ${result.deletedCount} Google Calendar events`);
      
  //     // Clear the sync token from the database as well
  //     await fetch(`/api/users/${userId}/google-sync-token`, {
  //       method: 'PUT',
  //       headers: { 'Content-Type': 'application/json' },
  //       body: JSON.stringify({ syncToken: '' }),
  //     });
  //     console.log('Cleared Google sync token from database entry');
      
  //     // Show success message
  //     setSyncStatus({
  //       status: 'success',
  //       message: `Successfully deleted ${result.deletedCount} Google Calendar events and cleared sync token`
  //     });
      
  //     // Reset status after a delay
  //     setTimeout(() => {
  //       setSyncStatus({ status: 'idle', message: '' });
  //     }, 3000);
  //   } catch (error) {
  //     console.error('Error deleting Google Calendar events:', error);
  //     setSyncStatus({
  //       status: 'error',
  //       message: `Error deleting Google Calendar events: ${error.message}`
  //     });
      
  //     // Reset status after a delay
  //     setTimeout(() => {
  //       setSyncStatus({ status: 'idle', message: '' });
  //     }, 5000);
  //   }
  // };
  
  // Sync with Google Calendar (both import and export)
  const syncWithGoogleCalendar = async (forceFullSync = false) => {
    if (!isSignedIn) {
      handleSignIn();
      return;
    }

    setSyncStatus({ status: 'loading', message: 'Syncing with Google Calendar...' });

    try {
      // Get the current user ID from localStorage (this should be the MongoDB _id)
      const storedUser = localStorage.getItem('userData');
      let userId;
      
      if (storedUser) {
        const userData = JSON.parse(storedUser);
        // The ID is stored in the 'id' field in userData
        userId = userData.id;
        console.log('Syncing Google Calendar with MongoDB user ID:', userId);
        console.log('Full user object:', userData);
      }
      
      if (!userId) {
        console.error('No MongoDB user ID found in localStorage');
        throw new Error('MongoDB user ID is required to sync with Google Calendar');
      }

      // If forceFullSync is true, clear the sync token first
      if (forceFullSync) {
        await googleCalendarDbService.clearSyncData(userId);
        console.log('Cleared sync token to force a full sync');
      }
      
      // Force sync with Google Calendar and store in database
      const result = await googleCalendarDbService.forceSyncGoogleCalendar(userId);
      console.log(`Synced ${result.events.length} events from Google Calendar to database`);
      
      // Show detailed results in the success message
      const dbResults = result.databaseResults;
      const resultSummary = `Imported: ${dbResults.imported}, Updated: ${dbResults.updated}, Deleted: ${dbResults.deleted || 0}`;
      
      // Success message - use a consistent message for tests
      setSyncStatus({
        status: 'success',
        message: `Successfully synced with Google Calendar (${resultSummary})`
      });
      
      // The database service already dispatches an event to notify the Calendar component
      
      // Set a longer timeout to ensure user sees the message before it disappears
      setTimeout(() => {
        setSyncStatus({ status: 'idle', message: '' });
      }, 5000);
      
    } catch (error) {
      console.error('Error syncing with Google Calendar:', error);
      setSyncStatus({
        status: 'error',
        message: `Failed to sync with Google Calendar: ${error.message}`
      });
    }
  };

  const handleCanvasSubmit = async (e) => {
    e.preventDefault();
    console.log('Canvas submit - Auth state:', { isLoggedIn, authUser });
    
    if (!isLoggedIn || !authUser?.id) {
      console.log('Auth check failed:', { isLoggedIn, authUser });
      setCanvasStatus({ 
        status: 'error', 
        message: 'Please log in to connect your Canvas account' 
      });
      return;
    }

    setCanvasStatus({ status: 'loading', message: 'Connecting to Canvas...' });
    
    try {
      await canvasService.setCredentials(canvasFormData.token, canvasFormData.domain, authUser.id);
      setIsCanvasConnected(true);
      setCanvasStatus({ status: 'success', message: 'Successfully connected to Canvas' });
      setTimeout(() => setCanvasStatus({ status: 'idle', message: '' }), 3000);
    } catch (error) {
      console.error('Canvas connection error:', error);
      setCanvasStatus({ 
        status: 'error', 
        message: error.message || 'Failed to connect to Canvas' 
      });
      setIsCanvasConnected(false);
    }
  };

  const handleCanvasSync = async () => {
    if (!isLoggedIn || !authUser?.id) {
      setCanvasSyncStatus({ 
        status: 'error', 
        message: 'Please log in to sync your Canvas account' 
      });
      return;
    }

    setCanvasSyncStatus({ status: 'loading', message: 'Syncing with Canvas...' });
    
    try {
      const eventsAdded = await canvasService.syncWithCalendar(authUser.id);
      setCanvasSyncStatus({ 
        status: 'success', 
        message: `Successfully synced ${eventsAdded} events from Canvas` 
      });
      setTimeout(() => setCanvasSyncStatus({ status: 'idle', message: '' }), 3000);
    } catch (error) {
      console.error('Canvas sync error:', error);
      setCanvasSyncStatus({ 
        status: 'error', 
        message: error.message || 'Failed to sync with Canvas' 
      });
    }
  };

  return (
    <div className="account-container">
      <h1 className="account-title" data-testid="account-title">Account Settings</h1>

      {/* API Key Input section */}
      <ApiKeyInput onApiKeySubmit={(apiKey) => {
        // If apiKey is null, it means it was cleared
        if (apiKey === null) {
          setSyncStatus({
            status: 'info',
            message: 'API key has been cleared'
          });
        } else {
          setSyncStatus({
            status: 'success',
            message: 'API key updated successfully'
          });
        }
        
        // Reset status message after a delay
        setTimeout(() => {
          setSyncStatus({ status: 'idle', message: '' });
        }, 3000);
      }} />
      
      {!apiConfigured && (
        <div className="api-credentials-warning">
          <h2 data-testid="api-credentials-warning">Google Calendar API Credentials Required</h2>
          <p>To use Google Calendar integration, you need to configure your API credentials:</p>
          <ol>
            <li>Go to <a href="https://console.cloud.google.com/" target="_blank" rel="noopener noreferrer">Google Cloud Console</a></li>
            <li>Create a new project</li>
            <li>Enable the Google Calendar API</li>
            <li>Create OAuth 2.0 credentials (Web application type)</li>
            <li>Add authorized JavaScript origins for your domain (e.g., http://localhost:3000 for development)</li>
            <li>Add authorized redirect URIs (e.g., http://localhost:3000 for development)</li>
            <li>Copy the API key and Client ID</li>
            <li>Add them to your project in one of these ways:
              <ul>
                <li>Create a <code>.env</code> file in your project root with:
                  <pre>REACT_APP_GOOGLE_API_KEY=your_api_key_here
REACT_APP_GOOGLE_CLIENT_ID=your_client_id_here</pre>
                </li>
                <li>Or update the values directly in <code>src/config/googleCalendarConfig.js</code></li>
              </ul>
            </li>
            <li>Restart your development server</li>
          </ol>
        </div>
      )}
      
      <div className="account-section">
        <h2 className="section-title">User Profile</h2>
        
        <div className="profile-section">
          <div className="profile-info">
            <div className="profile-avatar">
              {user?.imageUrl ? (
                <img src={user.imageUrl} alt="Profile" className="profile-image" />
              ) : (
                <div className="profile-placeholder">
                  <FontAwesomeIcon icon={faCalendarAlt} size="2x" />
                </div>
              )}
            </div>
            <div className="profile-details">
              <h3 data-testid="user-name">{authUser?.name || 'Kairos User'}</h3>
              <p data-testid="user-email">{authUser?.email || 'Sign in to sync your calendar'}</p>
            </div>
          </div>
        </div>
      </div>
      
      <div className="account-section">
        <h2 className="section-title">Google Calendar Integration</h2>
        
        <div className="google-auth-section">
          {!isSignedIn ? (
            <div className="auth-card">
              <div className="auth-card-content">
                <FontAwesomeIcon icon={faGoogle} size="3x" className="google-icon" />
                <h3>Connect with Google Calendar</h3>
                <p>Link your Google Calendar to import and export events</p>
                <button 
                  className="button button-primary google-button"
                  onClick={handleSignIn}
                  data-testid="google-sign-in-button"
                >
                  <FontAwesomeIcon icon={faGoogle} /> Sign in with Google
                </button>
              </div>
            </div>
          ) : (
            <div className="auth-card">
              <div className="auth-card-content">
                <div className="user-profile">
                  {user?.imageUrl && (
                    <img 
                      src={user.imageUrl} 
                      alt={user.name} 
                      className="profile-image" 
                    />
                  )}
                  <div className="user-info">
                    <h3 data-testid="auth-user-name">{user?.name}</h3>
                    <p data-testid="auth-user-email">{user?.email}</p>
                  </div>
                </div>
                
                <div className="connected-status">
                  <FontAwesomeIcon icon={faCheck} className="status-icon success" />
                  <span data-testid="google-connected-status">Connected to Google Calendar</span>
                </div>
                
                <div className="google-actions">
                  <div style={{ marginBottom: '10px' }}>
                    <p>Missing events? Try an incremental sync. This will be quick.</p>
                    <button 
                      className="button button-primary"
                      onClick={() => syncWithGoogleCalendar(false)}
                      data-testid="sync-button"
                      style={{ marginRight: '10px' }}
                    >
                      <FontAwesomeIcon icon={faSync} /> Import Calendar
                    </button>
                  </div>
                  <div style={{ marginBottom: '10px' }}>
                    <p> Missing calendars? Try a full sync. It will take a while.</p>
                    <button 
                      className="button button-secondary"
                      onClick={() => syncWithGoogleCalendar(true)}
                      data-testid="force-sync-button"
                      style={{ marginRight: '10px' }}
                    >
                      <FontAwesomeIcon icon={faSync} /> Force Full Sync
                    </button>
                  </div>
                  {/* <div>
                    <button 
                      className="button button-danger"
                      onClick={deleteGoogleEvents}
                      data-testid="delete-google-events-button"
                      style={{ backgroundColor: '#dc3545', borderColor: '#dc3545' }}
                    >
                      <FontAwesomeIcon icon={faTimes} /> Delete All Google Events
                    </button>
                  </div> */}
                </div>
                
                <button 
                  className="button button-text"
                  onClick={handleSignOut}
                  data-testid="google-disconnect-button"
                >
                  Disconnect Google Account
                </button>
              </div>
            </div>
          )}
        </div>
        
        {/* Always render the sync status container for testing purposes, but hide it with CSS when idle */}
        <div className={`sync-status ${syncStatus.status}`} style={{ display: syncStatus.status === 'idle' ? 'none' : 'flex' }}>
          <FontAwesomeIcon 
            icon={
              syncStatus.status === 'loading' ? faSync :
              syncStatus.status === 'success' ? faCheck : faTimes
            } 
            className={`status-icon ${syncStatus.status === 'loading' ? 'fa-spin' : ''}`}
          />
          <span data-testid="sync-message">{syncStatus.message}</span>
        </div>
        
        <div className="integration-note">
          <p>
            <strong>Note:</strong> To use Google Calendar integration, you need to:
          </p>
          <ol>
            <li>Sign in with your Google account.</li>
            <li>Allow Kairos to access your Google Calendar.</li>
            <li>Kairos will import your Google Calendar events.</li>
            <li>Kairos will export your Google Calendar events.</li>
          </ol>
          <p>After the initial sync, a sync button will be available for you to manually sync your Google Calendar events.</p>
        </div>
      </div>
      
      <div className="account-section">
        <h2 className="section-title">Canvas Integration</h2>
        
        <div className="canvas-auth-section">
          {!isCanvasConnected ? (
            <div className="auth-card">
              <div className="auth-card-content">
                <FontAwesomeIcon icon={faGraduationCap} size="3x" className="canvas-icon" />
                <h3>Connect with Canvas</h3>
                <p>Link your Canvas account to import assignments and deadlines</p>
                <form onSubmit={handleCanvasSubmit}>
                  <div className="form-group">
                    <label
                      data-testid="canvas-token-label"
                      htmlFor="canvasToken"
                    >
                      Canvas Access Token
                    </label>
                    <input
                      data-testid="account-canvas-token-input"
                      id="canvasToken"
                      placeholder="Enter your Canvas access token"
                      required
                      type="password"
                      value={canvasFormData.token}
                      onChange={(e) => setCanvasFormData({ ...canvasFormData, token: e.target.value })}
                    />
                  </div>
                  <div className="form-group">
                    <label
                      data-testid="canvas-domain-label"
                      htmlFor="canvasDomain"
                    >
                      Canvas Domain
                    </label>
                    <input
                      data-testid="account-canvas-domain-input"
                      id="canvasDomain"
                      placeholder="ex. canvas.harvard.edu OR harvard.instructure.com"
                      required
                      type="text"
                      value={canvasFormData.domain}
                      onChange={(e) => setCanvasFormData({ ...canvasFormData, domain: e.target.value })}
                    />
                    <small className="form-help">
                      Please enter your institution's full Canvas domain. You can find this in your Canvas URL when you log in.
                    </small>
                  </div>
                  <button 
                    type="submit" 
                    className="button button-primary canvas-button"
                    data-testid="account-connect-canvas-button"
                    disabled={canvasStatus.status === 'loading'}
                  >
                    <FontAwesomeIcon icon={faGraduationCap} />
                    {canvasStatus.status === 'loading' ? 'Connecting...' : 'Connect Canvas'}
                  </button>
                </form>
              </div>
            </div>
          ) : (
            <div className="auth-card">
              <div className="auth-card-content">
                <div className="canvas-profile">
                  <div className="canvas-icon-container">
                    <FontAwesomeIcon icon={faGraduationCap} size="3x" className="canvas-icon" />
                  </div>
                  <div className="canvas-info">
                    <h3>Canvas Connected</h3>
                    <p>Your Canvas account is linked and ready to sync</p>
                  </div>
                </div>
                
                <div className="connected-status">
                  <FontAwesomeIcon icon={faCheck} className="status-icon success" />
                  <span>Connected to Canvas LMS</span>
                </div>
                
                <div className="canvas-actions">
                  <button 
                    className="button button-primary"
                    data-testid="account-sync-canvas-button"
                    onClick={handleCanvasSync}
                    disabled={canvasSyncStatus.status === 'loading'}
                  >
                    <FontAwesomeIcon icon={faSync} className={canvasSyncStatus.status === 'loading' ? 'fa-spin' : ''} />
                    {canvasSyncStatus.status === 'loading' ? 'Syncing...' : 'Sync Assignments'}
                  </button>
                </div>
                
                <button 
                  className="button button-text"
                  data-testid="account-disconnect-canvas-button"
                  onClick={async () => {
                    if (!isLoggedIn || !authUser?.id) {
                      setCanvasStatus({
                        status: 'error',
                        message: 'Please log in to disconnect your Canvas account'
                      });
                      return;
                    }

                    try {
                      await canvasService.clearCredentials(authUser.id);
                      setIsCanvasConnected(false);
                    } catch (error) {
                      console.error('Failed to clear Canvas credentials:', error);
                      setCanvasStatus({
                        status: 'error',
                        message: 'Failed to disconnect Canvas account'
                      });
                    }
                  }}
                >
                  Disconnect Canvas Account
                </button>
              </div>
            </div>
          )}
          
          {(canvasStatus.status !== 'idle' || canvasSyncStatus.status !== 'idle') && (
            <div className={`sync-status ${canvasStatus.status !== 'idle' ? canvasStatus.status : canvasSyncStatus.status}`}>
              <FontAwesomeIcon 
                icon={
                  (canvasStatus.status === 'loading' || canvasSyncStatus.status === 'loading') ? faSync :
                  (canvasStatus.status === 'success' || canvasSyncStatus.status === 'success') ? faCheck : faTimes
                } 
                className={`status-icon ${(canvasStatus.status === 'loading' || canvasSyncStatus.status === 'loading') ? 'fa-spin' : ''}`}
              />
              <span data-testid="canvas-error-message">{canvasStatus.message || canvasSyncStatus.message}</span>
            </div>
          )}
        </div>
        <div className="integration-note">
          <h2 data-testid="canvas-instructions">Canvas Integration Instructions</h2>
          <p>To use Canvas integration, you need to configure your access token:</p>
          <ol>
            <li>Go to Canvas {'>'} Settings {'>'} Developer {'>'} Approved Integrations {'>'} New Access Token</li>
            <li>Enter "Kairos" for "Purpose" and leave the expiration fields blank. Click "Generate Token"</li>
            <li>Copy the generated token and paste it into the "Canvas Access Token" field in your Kairos account</li>
            <li>Enter your institution's full Canvas domain (e.g., canvas.harvard.edu or harvard.instructure.com)</li>
            <li>Use the sync button to import your Canvas assignments</li>
          </ol>
          <p>After the initial sync, a sync button will be available for you to manually sync your Canvas assignments, announcements, quizzes, and events. Kairos can automate creating these events for you.</p>
      </div>
      </div>
    </div>
  );
};

export default Account;<|MERGE_RESOLUTION|>--- conflicted
+++ resolved
@@ -84,7 +84,6 @@
         googleCalendarService.addSignInListener((isSignedIn) => {
           setIsSignedIn(isSignedIn);
           if (isSignedIn) {
-<<<<<<< HEAD
             const signedInUser = googleCalendarService.getCurrentUser();
             setUser(signedInUser);
 
@@ -119,10 +118,7 @@
                   setTimeout(() => setSyncStatus({ status: 'idle', message: '' }), 4000);
                 });
             }
-=======
-            const googleUser = googleCalendarService.getCurrentUser();
-            setUser(googleUser);
->>>>>>> 3ab0dc3c
+            
             setSyncStatus({ status: 'success', message: 'Successfully signed in to Google Calendar' });
             setTimeout(() => setSyncStatus({ status: 'idle', message: '' }), 3000);
           } else {
