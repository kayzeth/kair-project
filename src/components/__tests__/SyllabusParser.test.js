--- conflicted
+++ resolved
@@ -4,8 +4,8 @@
 import * as userService from '../../services/userService';
 import { DateTime } from 'luxon';
 
-<<<<<<< HEAD
-
+
+// Mock dependencies
 // Mock dependencies
 jest.mock('pdfjs-dist/legacy/build/pdf', () => ({
  getDocument: jest.fn().mockResolvedValue({
@@ -613,479 +613,3 @@
  });
 });
 });
-=======
-// Mock dependencies
-jest.mock('pdfjs-dist/legacy/build/pdf', () => ({
-  getDocument: jest.fn().mockResolvedValue({
-    promise: Promise.resolve({
-      numPages: 1,
-      getPage: jest.fn().mockResolvedValue({
-        getTextContent: jest.fn().mockResolvedValue({
-          items: [{ str: 'Sample syllabus content' }]
-        })
-      })
-    })
-  })
-}));
-
-jest.mock('pdfjs-dist/legacy/build/pdf.worker.entry', () => {});
-jest.mock('../../services/eventService');
-jest.mock('../../services/userService');
-
-// Import the actual functions we want to test
-// We need to do this manually since they're not exported directly from SyllabusParser
-const formatDateForEvent = (dateStr, currentYear) => {
-  // Implementation copied from SyllabusParser.js
-  if (!dateStr || typeof dateStr !== 'string') return '';
-  dateStr = dateStr.trim();
-  
-  // If it's already in YYYY-MM-DD format, return it
-  if (/^\d{4}-\d{2}-\d{2}$/.test(dateStr)) {
-    return dateStr;
-  }
-  
-  // Handle MM/DD/YYYY format
-  const slashMatch = dateStr.match(/^(\d{1,2})\/(\d{1,2})\/(\d{4})$/);
-  if (slashMatch) {
-    const [, month, day, year] = slashMatch;
-    return `${year}-${month.padStart(2, '0')}-${day.padStart(2, '0')}`;
-  }
-  
-  // Handle MM/DD format (assume current year)
-  const shortSlashMatch = dateStr.match(/^(\d{1,2})\/(\d{1,2})$/);
-  if (shortSlashMatch) {
-    const [, month, day] = shortSlashMatch;
-    return `${currentYear}-${month.padStart(2, '0')}-${day.padStart(2, '0')}`;
-  }
-  
-  // Handle "Month Day" format (e.g., "October 15")
-  // Also handle "Month Dayth" format (e.g., "October 15th")
-  const monthNames = [
-    'january', 'february', 'march', 'april', 'may', 'june',
-    'july', 'august', 'september', 'october', 'november', 'december',
-    'jan', 'feb', 'mar', 'apr', 'may', 'jun', 'jul', 'aug', 'sep', 'sept', 'oct', 'nov', 'dec'
-  ];
-  
-  const monthPattern = monthNames.join('|');
-  const textDateRegex = new RegExp(`^(${monthPattern})\\s+(\\d{1,2})(?:st|nd|rd|th)?(?:,\\s*(\\d{4}))?$`, 'i');
-  const textMatch = dateStr.match(textDateRegex);
-  
-  if (textMatch) {
-    let [, month, day, year] = textMatch;
-    year = year || currentYear;
-    
-    // Convert month name to number
-    month = month.toLowerCase();
-    let monthNum;
-    
-    if (month === 'jan' || month === 'january') monthNum = 1;
-    else if (month === 'feb' || month === 'february') monthNum = 2;
-    else if (month === 'mar' || month === 'march') monthNum = 3;
-    else if (month === 'apr' || month === 'april') monthNum = 4;
-    else if (month === 'may') monthNum = 5;
-    else if (month === 'jun' || month === 'june') monthNum = 6;
-    else if (month === 'jul' || month === 'july') monthNum = 7;
-    else if (month === 'aug' || month === 'august') monthNum = 8;
-    else if (month === 'sep' || month === 'sept' || month === 'september') monthNum = 9;
-    else if (month === 'oct' || month === 'october') monthNum = 10;
-    else if (month === 'nov' || month === 'november') monthNum = 11;
-    else if (month === 'dec' || month === 'december') monthNum = 12;
-    
-    return `${year}-${String(monthNum).padStart(2, '0')}-${String(parseInt(day, 10)).padStart(2, '0')}`;
-  }
-  
-  // If we can't parse it, return the original string
-  return dateStr;
-};
-
-// Implementation of formatDateTimeForEvent from SyllabusParser.js
-const formatDateTimeForEvent = (dayOrDate, timeStr, year) => {
-  try {
-    // Use America/New_York timezone as specified
-    const timezone = 'America/New_York';
-    let dateTime;
-    
-    // Check if it's a day of week or a date
-    const daysOfWeek = ['monday', 'tuesday', 'wednesday', 'thursday', 'friday', 'saturday', 'sunday'];
-    if (daysOfWeek.includes(dayOrDate.toLowerCase())) {
-      // Find the next occurrence of this day in local time (America/New_York)
-      const dayIndex = daysOfWeek.indexOf(dayOrDate.toLowerCase());
-      
-      // Start with current date in the specified timezone
-      const now = DateTime.now().setZone(timezone);
-      
-      // Luxon uses 1-7 for weekday (Monday-Sunday)
-      const currentDayIndex = now.weekday; // 1-7 (Monday-Sunday)
-      
-      // Calculate days to add to get to the target day (dayIndex is 0-6 for Monday-Sunday)
-      // Convert our 0-based index (Monday=0) to Luxon's 1-based (Monday=1)
-      const targetWeekday = dayIndex + 1;
-      
-      // Calculate days to add to get to the next occurrence of the target day
-      let daysToAdd;
-      if (targetWeekday >= currentDayIndex) {
-        daysToAdd = targetWeekday - currentDayIndex;
-      } else {
-        daysToAdd = 7 - (currentDayIndex - targetWeekday);
-      }
-      
-      // If daysToAdd is 0 (same day), we want the next week
-      if (daysToAdd === 0) daysToAdd = 7;
-      
-      // Create the target date in local timezone
-      dateTime = now.plus({ days: daysToAdd });
-    } else {
-      // It's a date string, parse it in local timezone
-      const dateStr = formatDateForEvent(dayOrDate, year);
-      if (!dateStr) return null;
-      
-      dateTime = DateTime.fromISO(dateStr, { zone: timezone });
-    }
-    
-    if (!dateTime.isValid) return null;
-    
-    // Parse the time string (assuming timeStr is in a format like "10:00 AM")
-    const timeMatch = timeStr.match(/(\d+):?(\d*)?\s*(am|pm|AM|PM)?/);
-    
-    if (timeMatch) {
-      let hours = parseInt(timeMatch[1], 10);
-      const minutes = timeMatch[2] ? parseInt(timeMatch[2], 10) : 0;
-      const period = timeMatch[3] ? timeMatch[3].toLowerCase() : null;
-      
-      // Convert to 24-hour format if AM/PM is specified
-      if (period === 'pm' && hours < 12) {
-        hours += 12;
-      } else if (period === 'am' && hours === 12) {
-        hours = 0;
-      }
-      
-      // Set the time components while preserving the date and timezone
-      dateTime = dateTime.set({ hour: hours, minute: minutes, second: 0, millisecond: 0 });
-    } else {
-      // Default to noon if time format is unrecognized
-      dateTime = dateTime.set({ hour: 12, minute: 0, second: 0, millisecond: 0 });
-    }
-    // Ensure the time is in America/New_York
-    dateTime = dateTime.setZone('America/New_York');
-
-    // Convert to UTC for storage, but ensure the original local time is preserved
-    return dateTime.toUTC().toISO();
-  } catch (err) {
-    console.error('Error formatting date and time:', err);
-    return null;
-  }
-};
-
-// Implementation of alignToRecurrence from SyllabusParser.js
-const alignToRecurrence = (isoStart, isoEnd, recurrenceDays) => {
-  const tz          = 'America/New_York';
-  const daysOfWeek  = ['monday','tuesday','wednesday','thursday','friday','saturday','sunday'];
-  let   startDT     = DateTime.fromISO(isoStart).setZone(tz);
-  let   endDT       = DateTime.fromISO(isoEnd  ).setZone(tz);
-
-  // Already aligned? – nothing to do.
-  if (recurrenceDays.includes(startDT.weekdayLong.toLowerCase())) {
-    return [isoStart, isoEnd];
-  }
-
-  // Pick the first recurrence day as our anchor.
-  const targetIdx   = daysOfWeek.indexOf(recurrenceDays[0]); // 0–6
-  // Luxon weekday: 1–7 (Mon–Sun)
-  const offset      = ((targetIdx + 1) - startDT.weekday + 7) % 7 || 7; // always 1-7 days ahead
-
-  startDT = startDT.plus({ days: offset });
-  endDT   = endDT.plus({ days: offset });
-
-  return [startDT.toUTC().toISO(), endDT.toUTC().toISO()];
-};
-
-// Generate recurring instances for a given event
-const generateRecurringInstances = (event, weeks = 6) => {
-  if (!event.isRecurring || !event.recurrenceDays || !event.recurrenceDays.length) {
-    return [event];
-  }
-  
-  const instances = [];
-  const tz = 'America/New_York';
-  
-  // Start with the first instance
-  instances.push(event);
-  
-  // Get the start date in the correct timezone
-  let startDT = DateTime.fromISO(event.start).setZone(tz);
-  let endDT = DateTime.fromISO(event.end).setZone(tz);
-  
-  // Generate additional instances
-  for (let i = 1; i < weeks; i++) {
-    // Add 7 days for each week
-    startDT = startDT.plus({ days: 7 });
-    endDT = endDT.plus({ days: 7 });
-    
-    // Create a new instance with updated dates
-    instances.push({
-      ...event,
-      id: `${event.id}-instance-${i}`,
-      start: startDT.toUTC().toISO(),
-      end: endDT.toUTC().toISO()
-    });
-  }
-  
-  return instances;
-};
-
-const convertToCalendarEvents = (syllabusData) => {
-  const events = [];
-  const currentYear = new Date().getFullYear();
-  const instructorName = syllabusData.instructor || '';
-
-  // Add class meetings as recurring events
-  if (syllabusData.meetingTimes && Array.isArray(syllabusData.meetingTimes)) {
-    syllabusData.meetingTimes.forEach((meeting, index) => {
-      if (meeting.day && meeting.startTime && meeting.endTime) {
-        // Calculate a default recurrence end date (end of semester - about 4 months from now)
-        const today = DateTime.now().setZone('America/New_York');
-        const recurrenceEndDate = today.plus({ months: 4 }); // Default to 4 months of classes
-        
-        // Map day string to array of days for recurrence
-        const dayOfWeek = meeting.day.toLowerCase();
-        const recurrenceDays = [dayOfWeek];
-        
-        // Generate start and end times with proper timezone handling
-        let start = formatDateTimeForEvent(meeting.day, meeting.startTime, currentYear);
-        let end = formatDateTimeForEvent(meeting.day, meeting.endTime, currentYear);
-        [start, end] = alignToRecurrence(start, end, recurrenceDays);
-        
-        events.push({
-          id: `class-meeting-${index}`,
-          title: `${syllabusData.courseName || 'Class'} - ${meeting.location || ''}`,
-          start,
-          end,
-          allDay: false,
-          isRecurring: true,
-          recurrenceFrequency: 'WEEKLY',
-          recurrenceDays: recurrenceDays,
-          recurrenceEndDate: recurrenceEndDate.toUTC().toISO(),
-          recurring: true,
-          recurringPattern: dayOfWeek,
-          location: meeting.location || '',
-          description: `${syllabusData.courseCode || ''} - ${instructorName}`,
-          color: '#4285F4'
-        });
-      }
-    });
-  }
-  
-  // Add assignments as events
-  if (syllabusData.assignments && Array.isArray(syllabusData.assignments)) {
-    syllabusData.assignments.forEach((assignment, index) => {
-      const dueDate = assignment.dueDate || 'TBD';
-      const formattedDate = formatDateForEvent(dueDate, currentYear);
-  
-      // Validate formatted date
-      if (!/^\d{4}-\d{2}-\d{2}$/.test(formattedDate)) {
-        console.warn(`Skipping assignment with invalid date:`, formattedDate, assignment.title);
-        return;
-      }
-  
-      events.push({
-        id: `assignment-${index}`,
-        title: `Due: ${assignment.title || 'Assignment'}`,
-        start: formattedDate,
-        end: formattedDate,
-        allDay: true,
-        description: assignment.description || '',
-        color: '#0F9D58'
-      });
-    });
-  }
-  
-  return events;
-};
-
-// Mock fetch for API calls
-global.fetch = jest.fn();
-
-describe('SyllabusParser Date Handling', () => {
-  // Sample syllabus data for testing
-  const mockSyllabusData = {
-    courseName: "Personal Finance: Making Better Decisions and Building a Better Financial System",
-    courseCode: "Economics 70",
-    instructor: "Professor Adrien Matray",
-    meetingTimes: [
-      {
-        day: "Tuesday",
-        startTime: "10:30 am",
-        endTime: "11:45 am",
-        location: "Emerson 105"
-      },
-      {
-        day: "Thursday",
-        startTime: "10:30 am",
-        endTime: "11:45 am",
-        location: "Emerson 105"
-      }
-    ],
-    assignments: [
-      {
-        title: "Midterm Exam 1",
-        dueDate: "October 1st",
-        description: "Covers sections 1 - 4"
-      },
-      {
-        title: "Midterm Exam 2",
-        dueDate: "November 21th",
-        description: "Covers all material up to lecture 7"
-      },
-      {
-        title: "Final Exam",
-        dueDate: "After reading period",
-        description: "Covers sections 9 - 13 as well as earlier material"
-      }
-    ],
-    exams: []
-  };
-
-  beforeEach(() => {
-    jest.clearAllMocks();
-  });
-
-  describe('Date Format Handling', () => {
-    test('handles different date formats correctly', () => {
-      // Mock the current year
-      const currentYear = 2025;
-      
-      // Test "October 1st" format
-      expect(formatDateForEvent('October 1st', currentYear)).toBe('2025-10-01');
-      
-      // Test "November 21th" format (with typo)
-      expect(formatDateForEvent('November 21th', currentYear)).toBe('2025-11-21');
-      
-      // Test other formats
-      expect(formatDateForEvent('Dec 15', currentYear)).toBe('2025-12-15');
-      expect(formatDateForEvent('12/25/2025', currentYear)).toBe('2025-12-25');
-      expect(formatDateForEvent('2025-09-30', currentYear)).toBe('2025-09-30');
-      
-      // Test invalid format
-      expect(formatDateForEvent('After reading period', currentYear)).not.toMatch(/^\d{4}-\d{2}-\d{2}$/);
-    });
-    
-    test('converts syllabus data to calendar events with correct dates and handles UTC-shifted weekdays', () => {
-      // Mock the Date object to ensure consistent date calculations
-      // Setting to May 1, 2025 (Thursday)
-      const mockDate = new Date('2025-05-01T12:00:00');
-      const RealDate = global.Date;
-      global.Date = class extends RealDate {
-        constructor(...args) {
-          if (args.length === 0) {
-            return mockDate;
-          }
-          return new RealDate(...args);
-        }
-        static now() {
-          return mockDate.getTime();
-        }
-      };
-      
-      // Also mock DateTime.now() for Luxon
-      const realDateTimeNow = DateTime.now;
-      DateTime.now = () => DateTime.fromJSDate(mockDate);
-      
-      // Generate calendar events from the mock syllabus data
-      const events = convertToCalendarEvents(mockSyllabusData);
-      
-      // Verify we have the correct number of events
-      // 2 meeting times + 2 assignments with valid dates = 4
-      // The "After reading period" assignment should be skipped due to invalid date
-      expect(events.length).toBe(4);
-      
-      // Check the meeting times (recurring events)
-      const tuesdayClass = events.find(e => e.recurringPattern === 'tuesday');
-      const thursdayClass = events.find(e => e.recurringPattern === 'thursday');
-      
-      // Verify Tuesday class
-      expect(tuesdayClass).toBeDefined();
-      expect(tuesdayClass.title).toBe('Personal Finance: Making Better Decisions and Building a Better Financial System - Emerson 105');
-      expect(tuesdayClass.isRecurring).toBe(true);
-      expect(tuesdayClass.recurrenceFrequency).toBe('WEEKLY');
-      expect(tuesdayClass.recurrenceDays).toContain('tuesday');
-      
-      // Verify Thursday class
-      expect(thursdayClass).toBeDefined();
-      expect(thursdayClass.isRecurring).toBe(true);
-      expect(thursdayClass.recurrenceFrequency).toBe('WEEKLY');
-      expect(thursdayClass.recurrenceDays).toContain('thursday');
-      
-      // Check the assignments
-      const midterm1 = events.find(e => e.title === 'Due: Midterm Exam 1');
-      const midterm2 = events.find(e => e.title === 'Due: Midterm Exam 2');
-      
-      // Verify Midterm 1 (October 1st)
-      expect(midterm1).toBeDefined();
-      expect(midterm1.allDay).toBe(true);
-      expect(midterm1.start).toBe('2025-10-01');
-      
-      // Verify Midterm 2 (November 21th)
-      expect(midterm2).toBeDefined();
-      expect(midterm2.allDay).toBe(true);
-      expect(midterm2.start).toBe('2025-11-21');
-      
-      // Verify that the "After reading period" assignment was skipped
-      const finalExam = events.find(e => e.title === 'Due: Final Exam');
-      expect(finalExam).toBeUndefined();
-      
-      // IMPORTANT: Verify the exact ISO strings for the start times to check for UTC-shifted weekday bug
-      // Convert back to ET timezone to verify the local time is correct
-      const tuesdayStartET = DateTime.fromISO(tuesdayClass.start).setZone('America/New_York');
-      const thursdayStartET = DateTime.fromISO(thursdayClass.start).setZone('America/New_York');
-      
-      // Tuesday May 6, 2025 at 10:30 AM ET
-      expect(tuesdayStartET.toFormat('yyyy-MM-dd')).toBe('2025-05-06');
-      expect(tuesdayStartET.toFormat('HH:mm')).toBe('10:30');
-      expect(tuesdayStartET.weekdayLong.toLowerCase()).toBe('tuesday');
-      
-      // Thursday May 8, 2025 (next Thursday) at 10:30 AM ET
-      expect(thursdayStartET.toFormat('yyyy-MM-dd')).toBe('2025-05-08');
-      expect(thursdayStartET.toFormat('HH:mm')).toBe('10:30');
-      expect(thursdayStartET.weekdayLong.toLowerCase()).toBe('thursday');
-      
-      // Generate 6 weeks of recurring instances to verify they all fall on the correct day of week
-      const tuesdayInstances = generateRecurringInstances(tuesdayClass, 6);
-      const thursdayInstances = generateRecurringInstances(thursdayClass, 6);
-      
-      // Verify we have 6 instances of each class
-      expect(tuesdayInstances.length).toBe(6);
-      expect(thursdayInstances.length).toBe(6);
-      
-      // Check that all Tuesday instances fall on a Tuesday at 10:30 AM ET
-      tuesdayInstances.forEach((instance, i) => {
-        const instanceET = DateTime.fromISO(instance.start).setZone('America/New_York');
-        expect(instanceET.weekdayLong.toLowerCase()).toBe('tuesday');
-        expect(instanceET.toFormat('HH:mm')).toBe('10:30');
-        if (i > 0) {
-          // Each instance should be 7 days after the previous one
-          const prevInstanceET = DateTime.fromISO(tuesdayInstances[i-1].start).setZone('America/New_York');
-          const diffDays = instanceET.diff(prevInstanceET, 'days').days;
-          expect(Math.round(diffDays)).toBe(7);
-        }
-      });
-      
-      // Check that all Thursday instances fall on a Thursday at 10:30 AM ET
-      thursdayInstances.forEach((instance, i) => {
-        const instanceET = DateTime.fromISO(instance.start).setZone('America/New_York');
-        expect(instanceET.weekdayLong.toLowerCase()).toBe('thursday');
-        expect(instanceET.toFormat('HH:mm')).toBe('10:30');
-        if (i > 0) {
-          // Each instance should be 7 days after the previous one
-          const prevInstanceET = DateTime.fromISO(thursdayInstances[i-1].start).setZone('America/New_York');
-          const diffDays = instanceET.diff(prevInstanceET, 'days').days;
-          expect(Math.round(diffDays)).toBe(7);
-        }
-      });
-      
-      // Restore original Date and DateTime.now
-      global.Date = RealDate;
-      DateTime.now = realDateTimeNow;
-    });
-  });
-});
->>>>>>> 7d3ca132
