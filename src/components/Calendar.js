import React, { useState, useEffect, useCallback } from 'react';
import { format, addMonths, subMonths, addWeeks, subWeeks, addDays, subDays, startOfWeek, endOfWeek } from 'date-fns';
import { FontAwesomeIcon } from '@fortawesome/react-fontawesome';
import { faChevronLeft, faChevronRight, faPlus } from '@fortawesome/free-solid-svg-icons';
import MonthView from './MonthView';
import WeekView from './WeekView';
import DayView from './DayView';
import EventModal from './EventModal';
import PreparationPrompt from './PreparationPrompt'; 
import googleCalendarService from '../services/googleCalendarService';
<<<<<<< HEAD
import nudgerService from '../services/nudgerService'; 

const Calendar = ({ initialEvents = [] }) => {
  const [currentDate, setCurrentDate] = useState(new Date());
  const [view, setView] = useState('month'); 
  const [events, setEvents] = useState(initialEvents);
=======
import '../styles/Calendar.css';

const Calendar = ({ initialEvents = [] }) => {
  const [currentDate, setCurrentDate] = useState(new Date());
  const [view, setView] = useState('month'); // 'month', 'week', or 'day'
  const [events, setEvents] = useState([]);  // Start with empty array, load from localStorage
>>>>>>> b7aee284
  const [showModal, setShowModal] = useState(false);
  const [selectedEvent, setSelectedEvent] = useState(null);
  const [selectedDate, setSelectedDate] = useState(new Date());
  const [isGoogleCalendarConnected, setIsGoogleCalendarConnected] = useState(false);
  const [syncStatus, setSyncStatus] = useState({ status: 'idle', message: '' });
  const [showPreparationPrompt, setShowPreparationPrompt] = useState(false);
  const [eventsNeedingPreparation, setEventsNeedingPreparation] = useState([]);
  const [dismissedEvents, setDismissedEvents] = useState({});

  // Load events from localStorage when component mounts or when events are updated
  const loadEvents = useCallback(() => {
    const savedEvents = localStorage.getItem('calendarEvents');
    if (savedEvents) {
      try {
        const parsedEvents = JSON.parse(savedEvents);
        // Convert date strings back to Date objects for events
        const eventsWithDates = parsedEvents.map(event => ({
          ...event,
          start: new Date(event.start),
          end: new Date(event.end)
        }));
        console.log('Loaded events from localStorage:', eventsWithDates.length);
        setEvents(eventsWithDates);
      } catch (error) {
        console.error('Error loading events from localStorage:', error);
      }
    }
  }, []);

  // Handle initialEvents prop
  useEffect(() => {
    if (initialEvents && initialEvents.length > 0) {
      console.log('Received initialEvents:', initialEvents.length);
      // Combine with existing events from localStorage
      loadEvents();
      setEvents(prevEvents => {
        const combinedEvents = [...prevEvents, ...initialEvents];
        // Save combined events to localStorage
        try {
          localStorage.setItem('calendarEvents', JSON.stringify(combinedEvents));
          console.log('Saved combined events to localStorage:', combinedEvents.length);
        } catch (error) {
          console.error('Error saving combined events to localStorage:', error);
        }
        return combinedEvents;
      });
    }
  }, [initialEvents, loadEvents]);

  // Load events when component mounts and listen for updates
  useEffect(() => {
    loadEvents();
    
    // Listen for calendar events updates
    window.addEventListener('calendarEventsUpdated', loadEvents);
    
    return () => {
      window.removeEventListener('calendarEventsUpdated', loadEvents);
    };
  }, [loadEvents]);

  // Only save events to localStorage when they are explicitly updated through setEvents
  const updateEvents = useCallback((newEvents) => {
    setEvents(newEvents);
    try {
      localStorage.setItem('calendarEvents', JSON.stringify(newEvents));
      console.log('Saved events to localStorage:', newEvents.length);
    } catch (error) {
      console.error('Error saving events to localStorage:', error);
    }
  }, []);

  const nextHandler = () => {
    if (view === 'month') {
      setCurrentDate(addMonths(currentDate, 1));
    } else if (view === 'week') {
      setCurrentDate(addWeeks(currentDate, 1));
    } else {
      setCurrentDate(addDays(currentDate, 1));
    }
  };

  const prevHandler = () => {
    if (view === 'month') {
      setCurrentDate(subMonths(currentDate, 1));
    } else if (view === 'week') {
      setCurrentDate(subWeeks(currentDate, 1));
    } else {
      setCurrentDate(subDays(currentDate, 1));
    }
  };

  const todayHandler = () => {
    setCurrentDate(new Date());
  };

  const addEventHandler = (date = currentDate) => {
    setSelectedDate(date);
    setSelectedEvent(null);
    setShowModal(true);
  };

  const closeModal = () => {
    setShowModal(false);
    setSelectedEvent(null);
  };

  const importGoogleCalendarEvents = useCallback(async () => {
    try {
      setSyncStatus({ status: 'loading', message: 'Importing events from Google Calendar...' });
        
      const now = new Date();
      const oneMonthAgo = new Date(now.getFullYear(), now.getMonth() - 1, now.getDate());
      const oneMonthFromNow = new Date(now.getFullYear(), now.getMonth() + 1, now.getDate());
        
      const googleEvents = await googleCalendarService.importEvents(oneMonthAgo, oneMonthFromNow);
        
      const existingGoogleEventIds = events
        .filter(event => event.googleEventId)
        .map(event => event.googleEventId);
        
      const newGoogleEvents = googleEvents.filter(
        event => !existingGoogleEventIds.includes(event.googleEventId)
      );
        
<<<<<<< HEAD
      setEvents(prevEvents => [...prevEvents, ...newGoogleEvents]);
=======
      // Add the new Google events to our events array
      updateEvents([...events, ...newGoogleEvents]);
>>>>>>> b7aee284
        
      setSyncStatus({ 
        status: 'success', 
        message: `Successfully imported ${newGoogleEvents.length} events from Google Calendar` 
      });
        
      setTimeout(() => {
        setSyncStatus({ status: 'idle', message: '' });
      }, 3000);
        
    } catch (error) {
      console.error('Error importing Google Calendar events:', error);
      setSyncStatus({ 
        status: 'error', 
        message: 'Failed to import events from Google Calendar' 
      });
        
      setTimeout(() => {
        setSyncStatus({ status: 'idle', message: '' });
      }, 3000);
    }
  }, [events, updateEvents, setSyncStatus]);

  useEffect(() => {
    const checkGoogleCalendarConnection = async () => {
      try {
        await googleCalendarService.initialize();
        const isSignedIn = googleCalendarService.isSignedIn();
        setIsGoogleCalendarConnected(isSignedIn);
        
        googleCalendarService.addSignInListener((isSignedIn) => {
          setIsGoogleCalendarConnected(isSignedIn);
        });
        
        if (isSignedIn) {
          importGoogleCalendarEvents();
        }
      } catch (error) {
        console.error('Error checking Google Calendar connection:', error);
      }
    };
    
    checkGoogleCalendarConnection();
  }, [importGoogleCalendarEvents]);

<<<<<<< HEAD
  // Check for dismissed events that should be reminded again
  useEffect(() => {
    const checkDismissedEvents = () => {
      const now = new Date().getTime();
      const updatedDismissed = { ...dismissedEvents };
      let hasChanges = false;

      Object.keys(dismissedEvents).forEach(eventId => {
        if (now >= dismissedEvents[eventId]) {
          delete updatedDismissed[eventId];
          hasChanges = true;
        }
      });

      if (hasChanges) {
        setDismissedEvents(updatedDismissed);
      }
    };

    // Check every minute
    const intervalId = setInterval(checkDismissedEvents, 60000);
    
    // Initial check
    checkDismissedEvents();
    
    return () => clearInterval(intervalId);
  }, [dismissedEvents]);

  useEffect(() => {
    const studyPlan = nudgerService.getStudyPlan(events);
    // Filter events needing preparation that haven't been dismissed
    const pendingEvents = studyPlan.events.filter(event => 
      event.needsPreparationInput && 
      !dismissedEvents[event.id]
    );
    
    if (pendingEvents.length > 0 && !showModal) {
      setEventsNeedingPreparation(pendingEvents);
      setShowPreparationPrompt(true);
    } else {
      setShowPreparationPrompt(false);
    }
    
    window.studyPlan = studyPlan;
    console.log('[KAIR-15] Nudger study plan updated:', studyPlan);
  }, [events, showModal, dismissedEvents]);

=======
>>>>>>> b7aee284
  const saveEvent = async (eventData) => {
    const { id: _, ...cleanEventData } = eventData;

    try {
      if (selectedEvent) {
        const updatedEvents = events.map(event => 
          event.id === selectedEvent.id ? { 
            ...cleanEventData, 
            ...eventData,
            start: cleanEventData.allDay ? cleanEventData.start : `${cleanEventData.start}T${cleanEventData.startTime}`,
            end: cleanEventData.allDay ? cleanEventData.end : `${cleanEventData.end}T${cleanEventData.endTime}`
          } : event
        );
        updateEvents(updatedEvents);
        
        if (isGoogleCalendarConnected && selectedEvent.googleEventId) {
          try {
            await googleCalendarService.updateEvent({
              ...cleanEventData,
              googleEventId: selectedEvent.googleEventId,
              start: cleanEventData.allDay ? cleanEventData.start : `${cleanEventData.start}T${cleanEventData.startTime}`,
              end: cleanEventData.allDay ? cleanEventData.end : `${cleanEventData.end}T${cleanEventData.endTime}`
            });
          } catch (error) {
            console.error('Error updating event in Google Calendar:', error);
          }
        }
      } else {
        const newEvent = {
          id: Date.now().toString(),
          ...cleanEventData,
          start: cleanEventData.allDay ? cleanEventData.start : `${cleanEventData.start}T${cleanEventData.startTime}`,
          end: cleanEventData.allDay ? cleanEventData.end : `${cleanEventData.end}T${cleanEventData.endTime}`
        };
        
        if (isGoogleCalendarConnected) {
          try {
            const googleEvent = await googleCalendarService.exportEvent(newEvent);
            newEvent.googleEventId = googleEvent.id;
            newEvent.source = 'google';
          } catch (error) {
            console.error('Error creating event in Google Calendar:', error);
          }
        }
        
<<<<<<< HEAD
        setEvents([...events, newEvent]);
        
        setTimeout(() => {
          const singleEventStudyPlan = nudgerService.getStudyPlan([newEvent]);
          if (singleEventStudyPlan.eventCount > 0) {
            console.log('[KAIR-15] New event may require study time:', singleEventStudyPlan.events[0]);
          }
        }, 0);
=======
        updateEvents([...events, newEvent]);
>>>>>>> b7aee284
      }
    } catch (error) {
      console.error('Error saving event:', error);
    }
    
    closeModal();
  };

  const savePreparationHours = (eventId, hours) => {
    setEvents(prevEvents => 
      prevEvents.map(event => 
        event.id === eventId 
          ? { 
              ...event, 
              preparationHours: hours.toString(),
              requiresPreparation: true,
              needsPreparationInput: false
            } 
          : event
      )
    );
    
    setSyncStatus({
      status: 'success',
      message: `Added ${hours} preparation hours to event`
    });
    
    setTimeout(() => {
      setSyncStatus({ status: 'idle', message: '' });
    }, 3000);
  };
  
  const dismissPreparationPrompt = (eventId) => {
    // Set a reminder for 3 hours from now
    const reminderTime = new Date().getTime() + (3 * 60 * 60 * 1000);
    
    setDismissedEvents(prev => ({
      ...prev,
      [eventId]: reminderTime
    }));
    
    setSyncStatus({
      status: 'info',
      message: `You'll be reminded about this event in 3 hours`
    });
    
    setTimeout(() => {
      setSyncStatus({ status: 'idle', message: '' });
    }, 3000);
  };
  
  const closePreparationPrompt = () => {
    setShowPreparationPrompt(false);
    setEventsNeedingPreparation([]);
  };

  const deleteEvent = async (id) => {
    const eventToDelete = events.find(event => event.id === id);
    
<<<<<<< HEAD
    setEvents(prevEvents => prevEvents.filter(event => event.id !== id));
=======
    // Remove from our local events
    updateEvents(events.filter(event => event.id !== id));
>>>>>>> b7aee284
    
    if (isGoogleCalendarConnected && eventToDelete && eventToDelete.googleEventId) {
      try {
        await googleCalendarService.deleteEvent(eventToDelete);
      } catch (error) {
        console.error('Error deleting event from Google Calendar:', error);
      }
    }
    
    closeModal();
  };

  const editEvent = (event) => {
    setSelectedEvent(event);
    setShowModal(true);
  };

  const renderView = () => {
    switch (view) {
      case 'month':
        return (
          <MonthView 
            currentDate={currentDate} 
            events={events} 
            onAddEvent={addEventHandler}
            onEditEvent={editEvent}
          />
        );
      case 'week':
        return (
          <WeekView 
            currentDate={currentDate} 
            events={events} 
            onAddEvent={addEventHandler}
            onEditEvent={editEvent}
          />
        );
      case 'day':
        return (
          <DayView 
            currentDate={currentDate} 
            events={events} 
            onAddEvent={addEventHandler}
            onEditEvent={editEvent}
          />
        );
      default:
        return null;
    }
  };

  return (
    <div className="calendar-container" data-testid="calendar-container">
      {syncStatus.status !== 'idle' && (
        <div className={`sync-banner sync-${syncStatus.status}`} data-testid="sync-status">
          {syncStatus.message}
        </div>
      )}
      <div className="calendar-header">
        <div className="calendar-title">
          {view === 'month' && format(currentDate, 'MMMM yyyy')}
          {view === 'week' && `Week of ${format(startOfWeek(currentDate), 'MMM d')} - ${format(endOfWeek(currentDate), 'MMM d, yyyy')}`}
          {view === 'day' && format(currentDate, 'EEEE, MMMM d, yyyy')}
        </div>
        <div className="calendar-nav">
          <div className="view-selector">
            <button 
              className={`view-button ${view === 'day' ? 'active' : ''}`}
              onClick={() => setView('day')}
            >
              Day
            </button>
            <button 
              className={`view-button ${view === 'week' ? 'active' : ''}`}
              onClick={() => setView('week')}
            >
              Week
            </button>
            <button 
              className={`view-button ${view === 'month' ? 'active' : ''}`}
              onClick={() => setView('month')}
            >
              Month
            </button>
          </div>
          <button className="nav-button" onClick={prevHandler}>
            <FontAwesomeIcon icon={faChevronLeft} />
          </button>
          <button className="today-button" onClick={todayHandler}>
            Today
          </button>
          <button className="nav-button" onClick={nextHandler}>
            <FontAwesomeIcon icon={faChevronRight} />
          </button>
          <button className="add-event-button" onClick={() => addEventHandler()}>
            <FontAwesomeIcon icon={faPlus} /> Add Event
          </button>
        </div>
      </div>
      {renderView()}
      {showModal && (
        <EventModal 
          onClose={closeModal}
          onSave={saveEvent}
          onDelete={deleteEvent}
          event={selectedEvent}
          selectedDate={selectedDate}
        />
      )}
      {showPreparationPrompt && eventsNeedingPreparation.length > 0 && (
        <PreparationPrompt
          events={eventsNeedingPreparation}
          onSave={savePreparationHours}
          onClose={closePreparationPrompt}
          onDismiss={dismissPreparationPrompt}
        />
      )}
    </div>
  );
};

export default Calendar;<|MERGE_RESOLUTION|>--- conflicted
+++ resolved
@@ -8,21 +8,13 @@
 import EventModal from './EventModal';
 import PreparationPrompt from './PreparationPrompt'; 
 import googleCalendarService from '../services/googleCalendarService';
-<<<<<<< HEAD
 import nudgerService from '../services/nudgerService'; 
-
-const Calendar = ({ initialEvents = [] }) => {
-  const [currentDate, setCurrentDate] = useState(new Date());
-  const [view, setView] = useState('month'); 
-  const [events, setEvents] = useState(initialEvents);
-=======
 import '../styles/Calendar.css';
 
 const Calendar = ({ initialEvents = [] }) => {
   const [currentDate, setCurrentDate] = useState(new Date());
   const [view, setView] = useState('month'); // 'month', 'week', or 'day'
-  const [events, setEvents] = useState([]);  // Start with empty array, load from localStorage
->>>>>>> b7aee284
+  const [events, setEvents] = useState([]); // Start with empty array, load from localStorage
   const [showModal, setShowModal] = useState(false);
   const [selectedEvent, setSelectedEvent] = useState(null);
   const [selectedDate, setSelectedDate] = useState(new Date());
@@ -148,12 +140,8 @@
         event => !existingGoogleEventIds.includes(event.googleEventId)
       );
         
-<<<<<<< HEAD
-      setEvents(prevEvents => [...prevEvents, ...newGoogleEvents]);
-=======
       // Add the new Google events to our events array
       updateEvents([...events, ...newGoogleEvents]);
->>>>>>> b7aee284
         
       setSyncStatus({ 
         status: 'success', 
@@ -199,7 +187,6 @@
     checkGoogleCalendarConnection();
   }, [importGoogleCalendarEvents]);
 
-<<<<<<< HEAD
   // Check for dismissed events that should be reminded again
   useEffect(() => {
     const checkDismissedEvents = () => {
@@ -247,8 +234,6 @@
     console.log('[KAIR-15] Nudger study plan updated:', studyPlan);
   }, [events, showModal, dismissedEvents]);
 
-=======
->>>>>>> b7aee284
   const saveEvent = async (eventData) => {
     const { id: _, ...cleanEventData } = eventData;
 
@@ -294,8 +279,7 @@
           }
         }
         
-<<<<<<< HEAD
-        setEvents([...events, newEvent]);
+        updateEvents([...events, newEvent]);
         
         setTimeout(() => {
           const singleEventStudyPlan = nudgerService.getStudyPlan([newEvent]);
@@ -303,9 +287,6 @@
             console.log('[KAIR-15] New event may require study time:', singleEventStudyPlan.events[0]);
           }
         }, 0);
-=======
-        updateEvents([...events, newEvent]);
->>>>>>> b7aee284
       }
     } catch (error) {
       console.error('Error saving event:', error);
@@ -365,12 +346,8 @@
   const deleteEvent = async (id) => {
     const eventToDelete = events.find(event => event.id === id);
     
-<<<<<<< HEAD
-    setEvents(prevEvents => prevEvents.filter(event => event.id !== id));
-=======
     // Remove from our local events
     updateEvents(events.filter(event => event.id !== id));
->>>>>>> b7aee284
     
     if (isGoogleCalendarConnected && eventToDelete && eventToDelete.googleEventId) {
       try {
